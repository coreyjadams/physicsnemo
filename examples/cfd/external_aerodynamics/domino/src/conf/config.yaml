--- conflicted
+++ resolved
@@ -119,12 +119,8 @@
   epochs: 1000
   checkpoint_interval: 1
   dataloader:
-<<<<<<< HEAD
     batch_size: 1
     pin_memory: false # if the preprocessing is outputing GPU data, set this to false
-=======
-    pin_memory: true
->>>>>>> 21d4689c
   sampler:
     shuffle: true
     drop_last: false
@@ -132,12 +128,8 @@
   
 val: # Validation configurable parameters
   dataloader:
-<<<<<<< HEAD
     batch_size: 1
     pin_memory: false
-=======
-    pin_memory: true
->>>>>>> 21d4689c
   sampler:
     shuffle: true
     drop_last: false
